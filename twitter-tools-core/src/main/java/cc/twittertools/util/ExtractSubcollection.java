--- conflicted
+++ resolved
@@ -117,14 +117,9 @@
     StatusStream stream = new JsonStatusCorpusReader(file);
     Status status;
     while ((status = stream.next()) != null) {
-<<<<<<< HEAD
-      if (tweetids.contains(status.getId())) {
-        out.println(TwitterObjectFactory.getRawJSON(status));
-=======
       if (tweetids.contains(status.getId()) && !seen.contains(status.getId())) {
-        out.write(status.getJsonObject().toString() + "\n");
+        out.write(TwitterObjectFactory.getRawJSON(status) + "\n");
         seen.add(status.getId());
->>>>>>> 77777608
       }
     }
     stream.close();
