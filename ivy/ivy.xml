<ivy-module version="2.0">
  <info organisation="cc.twittertools" module="twitter-tools" revision="${version}"/>

  <publications>
    <artifact type="pom" ext="pom" conf="default"/>
    <artifact type="jar" ext="jar" conf="default"/>
  </publications>

  <dependencies>
<<<<<<< HEAD
    <dependency org="edu.umd" name="cloud9" rev="1.2.1" conf="*->*,!sources,!javadoc">
      <exclude org="spy" module="spy"/>
      <exclude org="spy" module="memcached"/>
      <exclude org="fastutil" module="fastutil"/>
    </dependency>

    <dependency org="org.twitter4j" name="twitter4j-core" rev="3.0.3" conf="*->*,!sources,!javadoc"/>
    <dependency org="org.twitter4j" name="twitter4j-stream" rev="3.0.3" conf="*->*,!sources,!javadoc"/>

=======
    <dependency org="com.google.guava" name="guava" rev="13.0.1" conf="*->*,!sources,!javadoc"/>
>>>>>>> cf3e0d31
    <dependency org="commons-cli" name="commons-cli" rev="1.2" conf="*->*,!sources,!javadoc"/>
    <dependency org="com.ning" name="async-http-client" rev="1.7.5" conf="*->*,!sources,!javadoc"/>
    <dependency org="com.google.code.gson" name="gson" rev="1.6" conf="*->*,!sources,!javadoc"/>
    <dependency org="org.apache.hadoop" name="hadoop-core" rev="0.20.2" conf="*->*,!sources,!javadoc"/>
    <dependency org="org.apache.lucene" name="lucene-core" rev="3.1.0" conf="*->*,!sources,!javadoc"/>
    <dependency org="org.apache.lucene" name="lucene-analyzers" rev="3.1.0" conf="*->*,!sources,!javadoc"/>
    <dependency org="org.slf4j" name="slf4j-log4j12" rev="1.6.1" conf="*->*,!sources,!javadoc"/>
    <dependency org="junit" name="junit" rev="4.8.2" conf="*->*,!sources,!javadoc"/>
    <dependency org="log4j" name="log4j" rev="1.2.17" conf="*->*,!sources,!javadoc"/>

  </dependencies>
</ivy-module><|MERGE_RESOLUTION|>--- conflicted
+++ resolved
@@ -7,19 +7,10 @@
   </publications>
 
   <dependencies>
-<<<<<<< HEAD
-    <dependency org="edu.umd" name="cloud9" rev="1.2.1" conf="*->*,!sources,!javadoc">
-      <exclude org="spy" module="spy"/>
-      <exclude org="spy" module="memcached"/>
-      <exclude org="fastutil" module="fastutil"/>
-    </dependency>
 
     <dependency org="org.twitter4j" name="twitter4j-core" rev="3.0.3" conf="*->*,!sources,!javadoc"/>
     <dependency org="org.twitter4j" name="twitter4j-stream" rev="3.0.3" conf="*->*,!sources,!javadoc"/>
-
-=======
     <dependency org="com.google.guava" name="guava" rev="13.0.1" conf="*->*,!sources,!javadoc"/>
->>>>>>> cf3e0d31
     <dependency org="commons-cli" name="commons-cli" rev="1.2" conf="*->*,!sources,!javadoc"/>
     <dependency org="com.ning" name="async-http-client" rev="1.7.5" conf="*->*,!sources,!javadoc"/>
     <dependency org="com.google.code.gson" name="gson" rev="1.6" conf="*->*,!sources,!javadoc"/>
