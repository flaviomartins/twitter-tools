<ivy-module version="2.0">
  <info organisation="com.twitter" module="twitter-corpus-tools" revision="${version}"/>

  <publications>
    <artifact type="pom" ext="pom" conf="default"/>
    <artifact type="jar" ext="jar" conf="default"/>
  </publications>

  <dependencies>
    <dependency org="edu.umd" name="cloud9" rev="1.2.1" conf="*->*,!sources,!javadoc">
      <exclude org="spy" module="spy"/>
      <exclude org="spy" module="memcached"/>
      <exclude org="fastutil" module="fastutil"/>
    </dependency>

<<<<<<< HEAD
    <dependency org="org.twitter4j" name="twitter4j-core" rev="3.0.3" />
    <dependency org="org.twitter4j" name="twitter4j-stream" rev="3.0.3" />

    <dependency org="commons-cli" name="commons-cli" rev="1.2" />
    <dependency org="com.ning" name="async-http-client" rev="1.7.5"/>
    <dependency org="com.google.code.gson" name="gson" rev="1.6"/>
    <dependency org="org.apache.hadoop" name="hadoop-core" rev="0.20.2" />
    <dependency org="org.apache.lucene" name="lucene-core" rev="3.1.0" />
    <dependency org="org.apache.lucene" name="lucene-analyzers" rev="3.1.0" />
    <dependency org="org.slf4j" name="slf4j-log4j12" rev="1.6.1"/>
    <dependency org="junit" name="junit" rev="4.8.2" />
    <dependency org="log4j" name="log4j" rev="1.2.16"/>
=======
    <dependency org="commons-cli" name="commons-cli" rev="1.2" conf="*->*,!sources,!javadoc"/>
    <dependency org="com.ning" name="async-http-client" rev="1.7.5" conf="*->*,!sources,!javadoc"/>
    <dependency org="com.google.code.gson" name="gson" rev="1.6" conf="*->*,!sources,!javadoc"/>
    <dependency org="org.apache.hadoop" name="hadoop-core" rev="0.20.2" conf="*->*,!sources,!javadoc"/>
    <dependency org="org.apache.lucene" name="lucene-core" rev="3.1.0" conf="*->*,!sources,!javadoc"/>
    <dependency org="org.apache.lucene" name="lucene-analyzers" rev="3.1.0" conf="*->*,!sources,!javadoc"/>
    <dependency org="org.slf4j" name="slf4j-log4j12" rev="1.6.1" conf="*->*,!sources,!javadoc"/>
    <dependency org="junit" name="junit" rev="4.8.2" conf="*->*,!sources,!javadoc"/>
    <dependency org="log4j" name="log4j" rev="1.2.17" conf="*->*,!sources,!javadoc"/>
>>>>>>> 2eeddfe9
  </dependencies>
</ivy-module><|MERGE_RESOLUTION|>--- conflicted
+++ resolved
@@ -13,20 +13,9 @@
       <exclude org="fastutil" module="fastutil"/>
     </dependency>
 
-<<<<<<< HEAD
-    <dependency org="org.twitter4j" name="twitter4j-core" rev="3.0.3" />
-    <dependency org="org.twitter4j" name="twitter4j-stream" rev="3.0.3" />
+    <dependency org="org.twitter4j" name="twitter4j-core" rev="3.0.3" conf="*->*,!sources,!javadoc"/>
+    <dependency org="org.twitter4j" name="twitter4j-stream" rev="3.0.3" conf="*->*,!sources,!javadoc"/>
 
-    <dependency org="commons-cli" name="commons-cli" rev="1.2" />
-    <dependency org="com.ning" name="async-http-client" rev="1.7.5"/>
-    <dependency org="com.google.code.gson" name="gson" rev="1.6"/>
-    <dependency org="org.apache.hadoop" name="hadoop-core" rev="0.20.2" />
-    <dependency org="org.apache.lucene" name="lucene-core" rev="3.1.0" />
-    <dependency org="org.apache.lucene" name="lucene-analyzers" rev="3.1.0" />
-    <dependency org="org.slf4j" name="slf4j-log4j12" rev="1.6.1"/>
-    <dependency org="junit" name="junit" rev="4.8.2" />
-    <dependency org="log4j" name="log4j" rev="1.2.16"/>
-=======
     <dependency org="commons-cli" name="commons-cli" rev="1.2" conf="*->*,!sources,!javadoc"/>
     <dependency org="com.ning" name="async-http-client" rev="1.7.5" conf="*->*,!sources,!javadoc"/>
     <dependency org="com.google.code.gson" name="gson" rev="1.6" conf="*->*,!sources,!javadoc"/>
@@ -36,6 +25,6 @@
     <dependency org="org.slf4j" name="slf4j-log4j12" rev="1.6.1" conf="*->*,!sources,!javadoc"/>
     <dependency org="junit" name="junit" rev="4.8.2" conf="*->*,!sources,!javadoc"/>
     <dependency org="log4j" name="log4j" rev="1.2.17" conf="*->*,!sources,!javadoc"/>
->>>>>>> 2eeddfe9
+
   </dependencies>
 </ivy-module>